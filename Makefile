--- conflicted
+++ resolved
@@ -10,10 +10,7 @@
 .PHONY: build
 build:
 	DOCKER_BUILDKIT=1 docker build -t $(SERVER_IMAGE):local-latest server
-<<<<<<< HEAD
-=======
 	DOCKER_BUILDKIT=1 docker build -f ui/Dockerfile.base -t $(UI_IMAGE_BASE):local-latest ui
->>>>>>> aab3742b
 	env $$(grep -v '^#' .prod.env | xargs) sh -c ' \
 		DOCKER_BUILDKIT=1 docker build \
 			--build-arg expoClientId=$$EXPO_CLIENT_ID \
