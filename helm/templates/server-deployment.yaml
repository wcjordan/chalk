{{/*
Server Env
*/}}
{{- define "..serverEnv" -}}
{{- $fullName := include "..fullname" . -}}
- name: DB_NAME
  value: {{ $fullName }}
- name: DB_USER
  value: {{ $fullName }}
- name: DB_PASSWORD
  valueFrom:
    secretKeyRef:
      name: {{ $fullName }}-server
      key: db-password
- name: SECRET_KEY
  valueFrom:
    secretKeyRef:
      name: {{ $fullName }}-server
      key: secret-key
{{- if eq .Values.environment "DEV" }}
- name: DEBUG
  value: 'true'
{{- end }}
{{- end }}

{{- $fullName := include "..fullname" . -}}
apiVersion: apps/v1
kind: Deployment
metadata:
  name: {{ $fullName }}-server
  labels:
    {{- include "..serverLabels" . | nindent 4 }}
spec:
  selector:
    matchLabels:
      {{- include "..serverSelectorLabels" . | nindent 6 }}
  template:
    metadata:
      labels:
        {{- include "..serverSelectorLabels" . | nindent 8 }}
    spec:
      serviceAccountName: {{ include "..serviceAccountName" . }}
      volumes:
        - name: nginx-conf
          configMap:
            name: {{ $fullName }}-server
        - name: staticfiles
          emptyDir: {}
      initContainers:
        - name: collectstatic
          image: {{ printf "gcr.io/%s/chalk-server:%s" .Values.gcpProject .Values.imageTag | quote }}
          imagePullPolicy: Always
          command: ["python", "manage.py", "collectstatic", "--noinput"]
          volumeMounts:
            - name: staticfiles
              mountPath: /var/www/html/
          env:
            {{- include "..serverEnv" . | nindent 12 }}
      containers:
        - name: server-cloud-sql-proxy
          image: gcr.io/cloudsql-docker/gce-proxy:latest
          command:
            - "/cloud_sql_proxy"
            - {{ printf "-instances=%s:us-east4:%s=tcp:5432" .Values.gcpProject (include "..dbInstanceName" .) | quote }}
          securityContext:
            runAsNonRoot: true
        - name: server-nginx
          image: nginx:stable
          imagePullPolicy: Always
          ports:
            - name: nginx-http
              containerPort: 8002
              protocol: TCP
          volumeMounts:
            - name: nginx-conf
              mountPath: /etc/nginx/conf.d/
            - name: staticfiles
              mountPath: /var/www/html/
          readinessProbe:
            httpGet:
              path: /admin_static/rest_framework/css/default.css
              port: nginx-http
          resources:
            requests:
              cpu: 10m
        - name: server
          image: {{ printf "gcr.io/%s/chalk-server:%s" .Values.gcpProject .Values.imageTag | quote }}
          imagePullPolicy: Always
          env:
            {{- include "..serverEnv" . | nindent 12 }}
          ports:
            - name: http
              containerPort: 8003
              protocol: TCP
          readinessProbe:
            httpGet:
              path: /api/todos/todos/
              port: http
<<<<<<< HEAD
            timeoutSeconds: 5
=======
            timeoutSeconds: 3
>>>>>>> 0b6ca6f2
<|MERGE_RESOLUTION|>--- conflicted
+++ resolved
@@ -96,8 +96,4 @@
             httpGet:
               path: /api/todos/todos/
               port: http
-<<<<<<< HEAD
-            timeoutSeconds: 5
-=======
-            timeoutSeconds: 3
->>>>>>> 0b6ca6f2
+            timeoutSeconds: 3