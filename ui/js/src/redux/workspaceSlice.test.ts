import '../__mocks__/matchMediaMock';
import { FILTER_STATUS } from './types';
import workspaceSlice from './workspaceSlice';

describe('workspace reducer', function () {
  it('should return the initial state', function () {
    expect(workspaceSlice.reducer(undefined, {})).toEqual({
      csrfToken: null,
      editTodoId: null,
<<<<<<< HEAD
      filterLabels: {},
=======
      filterLabels: ['Unlabeled'],
>>>>>>> 3e942393
      labelTodoId: null,
      loggedIn: false,
    });
  });

  describe('workspace/filterByLabels', function () {
    it('should update the filterLabels', function () {
      const result = workspaceSlice.reducer(
        {
          filterLabels: {
            old: FILTER_STATUS.Active,
          },
        },
        {
          type: 'workspace/filterByLabels',
          payload: {
            new: FILTER_STATUS.Inverted,
            otherNew: FILTER_STATUS.Active,
          },
        },
      );
      expect(result).toEqual({
        filterLabels: {
          new: FILTER_STATUS.Inverted,
          otherNew: FILTER_STATUS.Active,
        },
      });
    });
  });

  describe('workspace/setLabelTodoId', function () {
    it('should update the labeling id', function () {
      const result = workspaceSlice.reducer(
        {
          labelTodoId: 1,
        },
        {
          type: 'workspace/setLabelTodoId',
          payload: 2,
        },
      );
      expect(result).toEqual({
        labelTodoId: 2,
      });
    });

    it('should support cancelling a labeling', function () {
      const result = workspaceSlice.reducer(
        {
          labelTodoId: 1,
        },
        {
          type: 'workspace/setLabelTodoId',
          payload: null,
        },
      );
      expect(result).toEqual({
        labelTodoId: null,
      });
    });
  });

  describe('workspace/setEditTodoId', function () {
    it('should update the edit id', function () {
      const result = workspaceSlice.reducer(
        {
          editTodoId: 1,
        },
        {
          type: 'workspace/setEditTodoId',
          payload: 2,
        },
      );
      expect(result).toEqual({
        editTodoId: 2,
      });
    });

    it('should support cancelling an edit', function () {
      const result = workspaceSlice.reducer(
        {
          editTodoId: 1,
        },
        {
          type: 'workspace/setEditTodoId',
          payload: null,
        },
      );
      expect(result).toEqual({
        editTodoId: null,
      });
    });
  });

  describe('workspace/setWorkContext', function () {
    it('should update filter labels to match the work context', function () {
      const result = workspaceSlice.reducer(
        {
          filterLabels: {
            Chalk: FILTER_STATUS.Active,
          },
        },
        {
          type: 'workspace/setWorkContext',
          payload: 'inbox',
        },
      );
      expect(result).toEqual({
        filterLabels: {
          Unlabeled: FILTER_STATUS.Active,
        },
      });
    });

    it('should ignore invalid work contexts', function () {
      const result = workspaceSlice.reducer(
        {
          filterLabels: {
            Chalk: FILTER_STATUS.Active,
          },
        },
        {
          type: 'workspace/setWorkContext',
          payload: 'I made this up',
        },
      );
      expect(result).toEqual({
        filterLabels: {
          Chalk: FILTER_STATUS.Active,
        },
      });
    });
  });
});

export {};<|MERGE_RESOLUTION|>--- conflicted
+++ resolved
@@ -7,11 +7,9 @@
     expect(workspaceSlice.reducer(undefined, {})).toEqual({
       csrfToken: null,
       editTodoId: null,
-<<<<<<< HEAD
-      filterLabels: {},
-=======
-      filterLabels: ['Unlabeled'],
->>>>>>> 3e942393
+      filterLabels: {
+        Unlabeled: FILTER_STATUS.Active,
+      },
       labelTodoId: null,
       loggedIn: false,
     });
