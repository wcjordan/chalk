"""
Module to provide Google OAuth integrations
"""
import json
import os

from django.conf import settings
from django.contrib.auth.backends import BaseBackend
from django.contrib.auth import get_user_model
import google_auth_oauthlib.flow
from google.auth.transport.requests import AuthorizedSession
from google.oauth2.credentials import Credentials
<<<<<<< HEAD

=======
>>>>>>> 9827481e

CLIENT_SECRETS_FILE = "/mnt/oauth_web_client_secret.json"
REDIRECT_URI = f'http://{os.environ["DOMAIN"]}/api/todos/auth_callback/'
SCOPES = ['openid', 'https://www.googleapis.com/auth/userinfo.email']


def get_authorization_url(host):
    """
    Create an authorization URL to redirect a user to for OAuth login
    """
    flow = google_auth_oauthlib.flow.Flow.from_client_secrets_file(
        CLIENT_SECRETS_FILE, scopes=SCOPES)
    flow.redirect_uri = _get_redirect_uri(host)

    # TODO use offline access to get a refresh token
    # Needed for integration test auth workflows,
    # printed below in _get_authorized_session
    # authorization_url, _ = flow.authorization_url(access_type='offline')
    authorization_url, _ = flow.authorization_url()
    return authorization_url


class OAuthBackend(BaseBackend):
    """
    OAuth backend for Django user authentication
    """

    def authenticate(self, request, **kwargs):
        user_model = get_user_model()
        token = kwargs['token']

        if 'state' in request.GET:
<<<<<<< HEAD
            session = _get_authorized_session(token,
                                              request.GET['state'])
=======
            session = _get_authorized_session(token, request.GET['state'],
                                              request.get_host())
        elif 'ci_refresh' in request.GET:
            with open(CLIENT_SECRETS_FILE, 'r',
                      encoding='UTF-8') as client_secrets_file:
                client_secrets_data = client_secrets_file.read()
            client_secrets_obj = json.loads(client_secrets_data)["web"]

            session = AuthorizedSession(
                Credentials(
                    None,
                    refresh_token=token,
                    token_uri=client_secrets_obj['token_uri'],
                    client_id=client_secrets_obj['client_id'],
                    client_secret=client_secrets_obj['client_secret'],
                ))
>>>>>>> 9827481e
        else:
            session = AuthorizedSession(Credentials(token))

        email = _get_email(session)
        if email:
            try:
                user = user_model.objects.get(username=email)
            except user_model.DoesNotExist:
                user = user_model(username=email, email=email)
                user.is_staff = True
                user.is_superuser = True
                user.save()
            return user
        return None

    def get_user(self, user_id):
        user_model = get_user_model()
        try:
            return user_model.objects.get(pk=user_id)
        except user_model.DoesNotExist:
            return None


def _get_email(session):
    profile_info = session.get(
        'https://www.googleapis.com/userinfo/v2/me').json()
    return profile_info['email']


<<<<<<< HEAD
def _get_authorized_session(token, state):
=======
def _get_authorized_session(token, state, host):
>>>>>>> 9827481e
    flow = google_auth_oauthlib.flow.Flow.from_client_secrets_file(
        CLIENT_SECRETS_FILE, scopes=SCOPES, state=state)
    flow.redirect_uri = _get_redirect_uri(host)

    flow.fetch_token(code=token)
    # print(flow.credentials.refresh_token)

    session = flow.authorized_session()
<<<<<<< HEAD
    return session
=======
    return session


def _get_redirect_uri(host):
    if not settings.DEBUG:
        return REDIRECT_URI

    if host == 'localhost':
        return REDIRECT_URI.replace(os.environ["DOMAIN"], 'localhost:8080')
    return REDIRECT_URI
>>>>>>> 9827481e
<|MERGE_RESOLUTION|>--- conflicted
+++ resolved
@@ -10,10 +10,7 @@
 import google_auth_oauthlib.flow
 from google.auth.transport.requests import AuthorizedSession
 from google.oauth2.credentials import Credentials
-<<<<<<< HEAD
 
-=======
->>>>>>> 9827481e
 
 CLIENT_SECRETS_FILE = "/mnt/oauth_web_client_secret.json"
 REDIRECT_URI = f'http://{os.environ["DOMAIN"]}/api/todos/auth_callback/'
@@ -46,10 +43,6 @@
         token = kwargs['token']
 
         if 'state' in request.GET:
-<<<<<<< HEAD
-            session = _get_authorized_session(token,
-                                              request.GET['state'])
-=======
             session = _get_authorized_session(token, request.GET['state'],
                                               request.get_host())
         elif 'ci_refresh' in request.GET:
@@ -66,7 +59,6 @@
                     client_id=client_secrets_obj['client_id'],
                     client_secret=client_secrets_obj['client_secret'],
                 ))
->>>>>>> 9827481e
         else:
             session = AuthorizedSession(Credentials(token))
 
@@ -96,11 +88,7 @@
     return profile_info['email']
 
 
-<<<<<<< HEAD
-def _get_authorized_session(token, state):
-=======
 def _get_authorized_session(token, state, host):
->>>>>>> 9827481e
     flow = google_auth_oauthlib.flow.Flow.from_client_secrets_file(
         CLIENT_SECRETS_FILE, scopes=SCOPES, state=state)
     flow.redirect_uri = _get_redirect_uri(host)
@@ -109,9 +97,6 @@
     # print(flow.credentials.refresh_token)
 
     session = flow.authorized_session()
-<<<<<<< HEAD
-    return session
-=======
     return session
 
 
@@ -121,5 +106,4 @@
 
     if host == 'localhost':
         return REDIRECT_URI.replace(os.environ["DOMAIN"], 'localhost:8080')
-    return REDIRECT_URI
->>>>>>> 9827481e
+    return REDIRECT_URI